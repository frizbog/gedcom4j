--- conflicted
+++ resolved
@@ -25,15 +25,11 @@
 import java.util.ArrayList;
 import java.util.List;
 
-<<<<<<< HEAD
-import org.gedcom4j.model.*;
-=======
 import org.gedcom4j.model.ChangeDate;
 import org.gedcom4j.model.Note;
 import org.gedcom4j.model.StringTree;
 import org.gedcom4j.model.StringWithCustomTags;
 import org.gedcom4j.model.UserReference;
->>>>>>> 9e1e891f
 
 /**
  * A base class for all validators
@@ -44,14 +40,9 @@
 public abstract class AbstractValidator {
 
     /**
-<<<<<<< HEAD
-     * The root validator - the one that holds the collection of findings among other things. Must be declared
-     * specifically a {@link GedcomValidator} and not an {@link AbstractValidator}
-=======
      * The root validator - the one that holds the collection of findings among
      * other things. Must be declared specifically a {@link GedcomValidator} and
      * not an {@link AbstractValidator}
->>>>>>> 9e1e891f
      */
     protected GedcomValidator rootValidator;
 
@@ -150,14 +141,6 @@
     }
 
     /**
-<<<<<<< HEAD
-     * Check custom tags on an object. Uses reflection to look for a property named "customTags" and checks if it's
-     * null--it's supposed to be at least an instantiated and empty collection. If autorepair is on, it will
-     * reflectively fix this.
-     * 
-     * @param o
-     *            the object being validated
-=======
      * Check custom tags on an object. Uses reflection to look for a property
      * named "customTags" and checks if it's null--it's supposed to be at least
      * an instantiated and empty collection. If autorepair is on, it will
@@ -168,7 +151,6 @@
      * @throws NoSuchFieldException
      * @throws IllegalAccessException
      * @throws IllegalArgumentException
->>>>>>> 9e1e891f
      */
     protected void checkCustomTags(Object o) {
 
@@ -326,14 +308,9 @@
     }
 
     /**
-<<<<<<< HEAD
-     * Check a tagged string list (List&lt;StringWithCustomTags&gt;) on an object. All strings in the list must be
-     * non-null and non-blank when trimmed.
-=======
      * Check a tagged string list (List&lt;StringWithCustomTags&gt;) on an
      * object. All strings in the list must be non-null and non-blank when
      * trimmed.
->>>>>>> 9e1e891f
      * 
      * @param stringList
      *            the stringlist being validated
@@ -353,13 +330,8 @@
     }
 
     /**
-<<<<<<< HEAD
-     * Check a string with custom tags to make sure the custom tags collection is defined whenever there is a value in
-     * the string part.
-=======
      * Check a string with custom tags to make sure the custom tags collection
      * is defined whenever there is a value in the string part.
->>>>>>> 9e1e891f
      * 
      * @param swct
      *            the string with custom tags
